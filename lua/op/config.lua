--- conflicted
+++ resolved
@@ -13,14 +13,12 @@
     end
     return nil
   end,
-<<<<<<< HEAD
   sidebar = {
     'favorites',
     'secure_notes',
     width = 40,
     default_login_item_mapping = 'open_and_fill',
   },
-=======
   statusline_fmt = function(account_name)
     if not account_name or #account_name == 0 then
       return ' 1Password: No active session'
@@ -28,7 +26,6 @@
 
     return string.format(' 1Password: %s', account_name)
   end,
->>>>>>> fb6e6e74
   global_args = {
     '--cache',
     '--no-color',
